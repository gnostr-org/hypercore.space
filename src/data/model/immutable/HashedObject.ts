import { Store } from 'storage/store';

import { RNGImpl } from 'crypto/random';

import { Identity } from '../../identity/Identity';

import { Hashing, Hash } from '../hashing/Hashing';

import { HashedSet } from './HashedSet';
import { HashReference } from './HashReference';
import { HashedMap } from './HashedMap';

import { Context, LiteralContext } from '../literals/Context';

import { Mesh } from 'mesh/service';
import { Resources } from 'spaces/spaces';

import { Literal, Dependency } from '../literals/LiteralUtils';
import { Logger, LogLevel } from 'util/logging';
import { ClassRegistry } from '../literals/ClassRegistry';
import { EventRelay } from 'util/events';

import { MutationObserver } from '../mutable';

const BITS_FOR_ID = 128;

/* HashedObject: Base class for objects than need to be storable in the
                 Hyper Hyper Space content-addressed database.

 Defines how an object will be serialized, hashed, who it was authored by,
 whether it needs an id (randomized or derived from a parent object's id)
 and which objects should be preloaded when loading operations that mutate
 this object and its subobjects. */

abstract class HashedObject {

    // This method is deprecated, use the registry directly.
    static registerClass(name: string, clazz: new () => HashedObject) {
        ClassRegistry.register(name, clazz);
    }
    
    static validationLog = new Logger('validation', LogLevel.DEBUG);

    private id?     : string;
    private author? : Identity;
    
    private _derivedFields   : Set<string>;
    private _signOnSave      : boolean;
    private _lastHash?       : Hash;
    private _lastSignature?  : string;
    public _objectID : Number;

    private _resources? : Resources;

    // while this object is immutable, its fields may be mutable, hence:
    protected _boundToStore : boolean;
    protected _mutationEventSource?: EventRelay<HashedObject>;
    protected _cascadeMutableContentEvents: boolean;

    constructor() {
        this._objectID = Math.random()
        this._derivedFields = new Set();
        this._signOnSave = false;
        this._boundToStore = false;
        this._cascadeMutableContentEvents = true;
    } 

    abstract getClassName() : string;

    abstract init() : void;
    abstract validate(references: Map<Hash, HashedObject>) : Promise<boolean>;

    getId(): (string | undefined) {
        return this.id;
    }

    setId(id: string) {
        this.id = id;
        this._lastHash = undefined;
        
        for (const fieldName of this._derivedFields) {
            const obj = (this as any)[fieldName];
            obj?.setId(this.getDerivedFieldId(fieldName));
        }
    }

    protected setRandomId() {
        //TODO: use b64 here
        this.setId(new RNGImpl().randomHexString(BITS_FOR_ID));
    }

    hasId(): boolean {
        return this.id !== undefined;
    }

    setAuthor(author: Identity) {
        
        //if (!author.hasKeyPair()) {
        //    throw new Error('Trying to set the author of an object, but the received identity does not have an attached key pair to sign it.');
        //}

        // Note: There are legitimate uses for setting the author to an identity whose
        //       keypair is not known (e.g., figuring out what such an object's hash
        //       would be).

        this.author = author;

        if (author !== undefined) {
            this._signOnSave = true;
        }
    }

    getAuthor() {
        return this.author;
    }

    hasAuthor() {
        return this.author !== undefined;
    }

    hasLastSignature() : boolean {
        return this._lastSignature !== undefined;
    }

    setLastSignature(signature: string) : void {
        this._lastSignature = signature;
    }

    getLastSignature() : string {
        if (this._lastSignature === undefined) {
            throw new Error('Attempted to retrieve last signature for unsigned object');
        }

        return this._lastSignature;
    }

    protected overrideChildrenId() : void {
        for (const fieldName of Object.keys(this)) {
            if (fieldName.length > 0 && fieldName[0] !== '_') {
                let value = (this as any)[fieldName];
                if (value instanceof HashedObject) {
                    this.overrideIdForPath(fieldName, value);
                }
            }
        }
    }

    protected overrideIdForPath(path: string, target: HashedObject) : void {
        let parentId = this.getId();

        if (parentId === undefined) {
            throw new Error("Can't override a child's Id because parent's Id is unset");
        }

        target.setId(HashedObject.generateIdForPath(parentId, path));
    }

    hasStore() : boolean {
        return this._resources?.store !== undefined;
    }

    setStore(store: Store) : void {

        if (this._resources === undefined) {
            this._resources = { } as Resources;
        }

        this._resources.store = store;
    }

    getStore() : Store {

        if (!this.hasStore()) {
            throw new Error('Attempted to get store from object resources, but one is not present in instance of ' + this.getClassName());
        }

        return this._resources?.store as Store;
    }

    getMesh() : Mesh {
        if (this._resources?.mesh === undefined) {
            throw new Error('Attempted to get mesh from object resources, but one is not present.');
        } else {
            return this._resources?.mesh;
        }
    }

    hasLastHash() {
        return this._lastHash !== undefined;
    }

    setLastHash(hash: Hash) {
        this._lastHash = hash;
    }

    getLastHash() {
        
        if (this._lastHash === undefined) {
            this.hash();
        }

        return this._lastHash as Hash;
    }

    shouldSignOnSave() {
        return this._signOnSave;
    }
  
    hash(seed?: string): Hash {

        //console.log('about to hash a ' + this.getClassName())
        //console.trace();

        let hash = this.customHash(seed);

        if (hash === undefined) {
            let context = this.toContext();
            if (seed === undefined) {
                hash = context.rootHashes[0] as Hash;
            } else {
                let literal = context.literals.get(context.rootHashes[0]) as Literal;
                hash = Hashing.forValue(literal.value, seed);
            }
            
        }

        if (seed === undefined) { 
            this._lastHash = hash;
        }

        return hash;
    }

    customHash(seed?: string) : Hash | undefined {
        seed;
        return undefined;
    }

    createReference() : HashReference<this> {
        return new HashReference(this.hash(), this.getClassName());
    }

    equals(another: HashedObject | undefined) {

        return another !== undefined && this.hash() === another.hash();
    }

    clone() : this {
        let c = this.toContext();
        
        c.objects = new Map<Hash, HashedObject>();

        let clone = HashedObject.fromContext(c) as this;

        clone.init();

        clone._signOnSave    = this._signOnSave;
        clone._lastSignature = this._lastSignature;
        
        return clone;
    }

    protected addDerivedField(fieldName: string, object?: HashedObject) {
        this._derivedFields.add(fieldName);

        // to keep backwards compat for now:
        if (object !== undefined) {
            this.setDerivedField(fieldName, object);
        }
    }

    protected setDerivedField(fieldName: string, object: HashedObject) {

        if (!this._derivedFields.has(fieldName)) {
            throw new Error('Trying to set the value of a derived field that was not added. Add derived fields (independently of they being set) to ensure the correct behaviour of setId on loaded objects.');
        }

        object.setId(this.getDerivedFieldId(fieldName));
        (this as any)[fieldName] = object;
    }

    checkDerivedField(fieldName: string) {
        let field = (this as any)[fieldName];

        return field !== undefined && field instanceof HashedObject &&
               field.getId() === this.getDerivedFieldId(fieldName);
    }

    getDerivedFieldId(fieldName: string) {
        return Hashing.forValue('#' + this.getId() + '.' + fieldName);
    }

    setResources(resources: Resources, seen: Set<HashedObject> = new Set()): void {
        if (this._resources === resources) return;
        if (seen?.has(this)) return;

        this._resources = resources;
        seen.add(this)

        for (const subobj of this.getDirectSubObjects().values()) {
            subobj.setResources(resources, seen);
        }
    }

    getResources(): Resources | undefined {
        return this._resources;
    }

    hasResources(): boolean {
        return this._resources !== undefined;
    }

    forgetResources(): void {
        this._resources = undefined;

        for (const subobj of this.getDirectSubObjects().values()) {
            subobj.forgetResources();
        }
    }

    getMutationEventSource(): EventRelay<HashedObject> {

        if (this._mutationEventSource === undefined) {

            this._mutationEventSource = this.createMutationEventSource();
            
        }

        return this._mutationEventSource;

    }

    protected createMutationEventSource(): EventRelay<HashedObject> {

        const subObservers = new Map<string, EventRelay<HashedObject>>();

        for (const [fieldName, subobj] of this.getDirectSubObjects().entries()) {
            //if (!seen.has(subobj)) {
            //    console.log('adding subobject ' + fieldName + ' to ' + this.getLastHash() + '( a ' + this.getClassName() + ')');
                subObservers.set(fieldName, subobj.getMutationEventSource());
            //} else {
            //    console.log('NOT adding subobject ' + fieldName + ' to ' + this.getLastHash() + '( a ' + this.getClassName() + ')');
            //}
        }

        return new EventRelay(this, subObservers);
    }

    addObserver(obs: MutationObserver) {
        this.getMutationEventSource().addObserver(obs);
    }

    removeObserver(obs: MutationObserver) {
        this._mutationEventSource?.removeObserver(obs);
    }

    cascadeMutableContentEvents() {
        return this.toggleCascadeMutableContentEvents(true);
    }

    dontCascadeMutableContentEvents() {
        return this.toggleCascadeMutableContentEvents(false);
    }

    isCascadingMutableContentEvents() {
        return this._cascadeMutableContentEvents;
    }

    toggleCascadeMutableContentEvents(enabled: boolean): boolean {

        const before = this._cascadeMutableContentEvents;
        
        this._cascadeMutableContentEvents = enabled;

        for (const subobj of this.getDirectSubObjects().values()) {
            if (subobj instanceof HashedObject) {
                subobj.toggleCascadeMutableContentEvents(enabled);
            }
        }

        return before;
    }

    getSubObjects(context?: Context, direct=false): Map<string, HashedObject> {
        
        let literal: Literal;

        if (context === undefined) {
            context = this.toContext();
            literal = context.literals.get(context.rootHashes[0]) as Literal;
        } else {
            literal = context.literals.get(this.hash()) as Literal;
        }
        
        const subobjs = new Map();

        for (const dep of literal.dependencies) {

            if (dep.type === 'literal') {

                if (direct && !dep.direct) {
                    continue;
                }

                const subobj = context.objects.get(dep.hash);
                subobjs.set(dep.path, subobj);
    
                /*let path = undefined;
                let subobj = this;
    
                for (const part of dep.path.split('.')) {
                    if (path === undefined) {
                        path = '';
                    } else {
                        path = path + '.';
                    }
                    path = path + part;
                    const old = subobj;
    
                    subobj = (subobj as any)[part];
                    if (subobj === undefined) {
                        console.log(part);
                        console.log(old);
                        console.log(this.getClassName());
                        console.log(this);
                        console.log(literal);
                    }
                    if (subobj instanceof HashedObject) {
                        subobjs.set(path, subobj);
                        break;
                    }
                }*/
            }

            
        }

        return subobjs;
    }

    static collectDirectSubobjects(path: string, value: any, subobjects: Map<string, HashedObject>) {

<<<<<<< HEAD
        //console.log('called collectDirectSubobjects() w/path', path, 'subobjects: ', subobjects.size);
        //console.log(new Error().stack);

        let typ = typeof(value);
=======
        // console.log('called collectDirectSubobjects() w/path', path, 'subobjects: ', subobjects.size);
        // console.log(new Error().stack?.length)
>>>>>>> dcb0a8a3

        let typ = typeof(value);
        
        // We're only concerned with 'object' typed stuff, since scalars, strings, etc. cannot yield
        // any HashedObject-derived subobjects.

        if (typ === 'object') {
            if (value instanceof HashedObject) {
                subobjects.set(path, value);
            } else if (Array.isArray(value)) {
                for (const [idx, elmt] of value.entries()) {
                    HashedObject.collectDirectSubobjects(path + '[' + idx + ']', elmt, subobjects);
                }
            } else if (value instanceof HashedSet) {
                for (const [hash, elmt] of value.entries()) {
                    HashedObject.collectDirectSubobjects(path + '[' + hash + ']', elmt, subobjects);
                }
            } else if (value instanceof HashedMap) {
                for (const [key, elmt] of value.entries()) {
                    HashedObject.collectDirectSubobjects(path + '[' + key + ']', elmt, subobjects);
                }
            } else if (value instanceof HashReference) {
                // do nothing
            } else { // value is a plain object dictionary
                for (const fieldName of Object.keys(value)) {

                    let fieldValue = (value as any)[fieldName];

                    const sep = fieldName.length > 0 && path.length > 0? '.' : '';
                    const newPath = path + sep + fieldName;

                    HashedObject.collectDirectSubobjects(newPath, fieldValue, subobjects);                    
                }
            }
        }
    }

    getDirectSubObjects(): Map<string, HashedObject> {

        //return this.getSubObjects(context, true);

        const subobjects = new Map<string, HashedObject>();
        const objectKeys = Object.keys(this)
        // console.log('getDirectSubObjects: iterating over', objectKeys.length, 'keys')
        for (const fieldName of objectKeys) {
            if (fieldName.length > 0 && fieldName[0] !== '_') {
                // console.log('getDirectSubObjects', fieldName, this)
                let value = (this as any)[fieldName];

                HashedObject.collectDirectSubobjects(fieldName, value, subobjects);
            }
        }

        return subobjects;

        /*
        let literal: Literal;

        if (context === undefined) {
            context = this.toContext();
            literal = context.literals.get(context.rootHashes[0]) as Literal;
        } else {
            literal = context.literals.get(this.hash()) as Literal;
        }
        
        const subobjs = new Map();

        for (const dep of literal.dependencies) {

            if (dep.path.indexOf('.') < 0) {
                const subobj = (this as any)[dep.path];
                subobjs.set(dep.path, subobj);
            }
        }

        return subobjs;*/
    }

    toLiteralContext(context?: Context): LiteralContext {

        if (context === undefined) {
            context = new Context();
        }

        this.toContext(context);

        return context.toLiteralContext();
    }

    toLiteral() : Literal {
        let context = this.toContext();

        return context.literals.get(context.rootHashes[0]) as Literal;
    }

    toContext(context?: Context) : Context {

        if (context === undefined) {
            context = new Context();
        }
        
        let hash = this.literalizeInContext(context, '');
        context.rootHashes.push(hash);

        return context;
    }

    literalizeInContext(context: Context, path: string, flags?: Array<string>) : Hash {
        
        let fields = {} as any;
        let dependencies = new Map<Hash, Dependency>();

        for (const fieldName of Object.keys(this)) {
            if (fieldName.length > 0 && fieldName[0] !== '_') {
                let value = (this as any)[fieldName];

                if (HashedObject.shouldLiteralizeField(value)) {
                    let fieldLiteral = HashedObject.literalizeField(fieldName, value, context);
                    fields[fieldName] = fieldLiteral.value;
                    HashedObject.collectChildDeps(dependencies, path, fieldLiteral.dependencies, true);
                }
            }
        }
        
        if (flags === undefined) { flags = []; }

        let value = {
            _type   : 'hashed_object', 
            _class  : this.getClassName(),
            _fields : fields,
            _flags  : flags
        };

        let hash = this.customHash();

        if (hash === undefined) {
            hash = Hashing.forValue(value)
        }

        let literal: Literal = { hash: hash, value: value, dependencies: Array.from(dependencies.values()) };

        if (this.author !== undefined) {
            literal.author = value['_fields']['author']['_hash'];
        }

        // if we have a signature, we add it to the literal
        if (this.author !== undefined && this.hasLastSignature()) {
            literal.signature = this.getLastSignature();
        }

        if (context.resources?.aliasing?.get(hash) !== undefined) {
            context.objects.set(hash, context.resources.aliasing.get(hash) as HashedObject);
        } else {
            context.objects.set(hash, this);
        }
        
        context.literals.set(hash, literal);

        this.setLastHash(hash);

        return hash;
    }

    static shouldLiteralizeField(something: any) {

        if (something === null) {
            throw new Error('HashedObject and its derivatives do not support null-valued fields.');
        }

        if (something === undefined) {
            return false;
        } else {
            let typ = typeof(something);

            if (typ === 'function' || typ === 'symbol') {
                return false;
            } else {
                return true;
            }
        }
    }

    static literalizeField(fieldPath: string, something: any, context?: Context) : { value: any, dependencies : Map<Hash, Dependency> }  {

        let typ = typeof(something);

        let value;
        let dependencies = new Map<Hash, Dependency>();

        if (typ === 'boolean' || typ === 'number' || typ === 'string') {
            value = something;
        } else if (typ === 'object') {
            if (Array.isArray(something)) {
                value = [];
                
                for (const elmt of something) {
                    if (HashedObject.shouldLiteralizeField(elmt)) {
                        let child = HashedObject.literalizeField('', elmt, context); // should we put the index into the path? but then we can't reuse this code for sets...
                        value.push(child.value);
                        HashedObject.collectChildDeps(dependencies, fieldPath, child.dependencies, true);
                    }
                }
            } else if (something instanceof HashedSet) {
                const hset = something as HashedSet<any>;
                const hsetLiteral = hset.literalize('', context);
                value = hsetLiteral.value;
                HashedObject.collectChildDeps(dependencies, fieldPath, hsetLiteral.dependencies, true);
            } else if (something instanceof HashedMap) {
                const hmap = something as HashedMap<any, any>;
                const hmapLiteral = hmap.literalize('', context);
                value = hmapLiteral.value;
                HashedObject.collectChildDeps(dependencies, fieldPath, hmapLiteral.dependencies, true);
            } else { // not a set, map or array

                if (something instanceof HashReference) {
                    let reference = something as HashReference<any>;

                    let dependency : Dependency = { path: fieldPath, hash: reference.hash, className: reference.className, type: 'reference', direct: true};
                    dependencies.set(Hashing.forValue(dependency), dependency);

                    value = reference.literalize();
                } else if (something instanceof HashedObject) {
                    let hashedObject = something as HashedObject;

                    if (context === undefined) {
                        throw new Error('Context needed to literalize HashedObject');
                    }

                    let hash = hashedObject.literalizeInContext(context, '');

                    let dependency : Dependency = { path: fieldPath, hash: hash, className: hashedObject.getClassName(), type: 'literal', direct: true};
                    dependencies.set(Hashing.forValue(dependency), dependency);

                    const hashedDeps = (context.literals.get(hash) as Literal).dependencies.map((d: Dependency)=>[Hashing.forValue(d), d] as [Hash, Dependency])

                    HashedObject.collectChildDeps(dependencies, fieldPath, new Map(hashedDeps), false);

                    value = { _type: 'hashed_object_dependency', _hash: hash };
                } else {
                    value = {} as any;

                    for (const fieldName of Object.keys(something)) {
                        if (fieldName.length>0 && fieldName[0] !== '_') {
                            let fieldValue = (something as any)[fieldName];
                            if (HashedObject.shouldLiteralizeField(fieldValue)) {
                                let field = HashedObject.literalizeField(fieldName, fieldValue, context);
                                value[fieldName] = field.value;
                                HashedObject.collectChildDeps(dependencies, fieldPath, field.dependencies, true);
                            }
                        }
                    }
                }
            }
        } else {
            throw Error("Unexpected type encountered while attempting to literalize: " + typ);
        }

        return { value: value, dependencies: dependencies };
    }

    static fromLiteralContextWithValidation(literalContext: LiteralContext, hash?: Hash) : Promise<HashedObject> {

        let context = new Context();
        context.fromLiteralContext(literalContext);

        return HashedObject.fromContextWithValidation(context, hash);
    }



    static fromLiteralContext(literalContext: LiteralContext, hash?: Hash) : HashedObject {

        let context = new Context();
        context.fromLiteralContext(literalContext);

        return HashedObject.fromContext(context, hash);
    }

    
    static fromLiteral(literal: Literal) : HashedObject {

        let context = new Context();
        context.rootHashes.push(literal.hash);
        context.literals.set(literal.hash, literal);

        return HashedObject.fromContext(context);

    }

    // IMPORTANT: this method is NOT reentrant / thread safe!

    static async fromContextWithValidation(context: Context, hash?: Hash): Promise<HashedObject> {
        if (hash === undefined) {
            if (context.rootHashes.length === 0) {
                throw new Error('Cannot deliteralize object because the hash was not provided, and there are no hashes in its literal representation.');
            } else if (context.rootHashes.length > 1) {
                throw new Error('Cannot deliteralize object because the hash was not provided, and there are more than one hashes in its literal representation.');
            }
            hash = context.rootHashes[0];
        }

        if (context.objects.has(hash)) {
            return context.objects.get(hash) as HashedObject;
        } else {

            const literal = context.literals.get(hash);

            if (literal === undefined) {
                throw new Error('Literal for ' + hash + ' missing from context');
            }

            for (const dep of literal.dependencies) {

                if (!context.objects.has(dep.hash)) {
                    await HashedObject.fromContextWithValidation(context, dep.hash);
                }
            }

            const obj = HashedObject.fromContext(context, hash, true);

            if (obj.hash() !== hash) {
                context.objects.delete(hash);
                throw new Error('Wrong hash for ' + hash + ' of type ' + obj.getClassName() + ', hashed to ' + obj.getLastHash() + ' instead');
            }

            if (obj.author !== undefined) {
                if (literal.signature === undefined) {
                    context.objects.delete(hash);
                    throw new Error('Missing signature for ' + hash + ' of type ' + obj.getClassName());
                }

                if (!await obj.author.verifySignature(hash, literal.signature)) {
                    context.objects.delete(hash);
                    throw new Error('Invalid signature for ' + hash + ' of type ' + obj.getClassName());
                }
            }

            if (context.resources !== undefined) {
                obj.setResources(context.resources);
            }
            
            if (!await obj.validate(context.objects)) {
                context.objects.delete(hash);
                throw new Error('Validation failed for ' + hash + ' of type ' + obj.getClassName());
            }

            return obj;
        }
    }
    
    // do not use validate=true directly, use fromContextWithValidation

    static fromContext(context: Context, hash?: Hash, validate=false) : HashedObject {

        if (hash === undefined) {
            if (context.rootHashes.length === 0) {
                throw new Error('Cannot deliteralize object because the hash was not provided, and there are no hashes in its literal representation.');
            } else if (context.rootHashes.length > 1) {
                throw new Error('Cannot deliteralize object because the hash was not provided, and there are more than one hashes in its literal representation.');
            }
            hash = context.rootHashes[0];
        }

        HashedObject.deliteralizeInContext(hash, context, validate);

        return context.objects.get(hash) as HashedObject;
    }

    // deliteralizeInContext: take the literal with the given hash from the context,
    //                        recreate the object and insert it into the context
    //                        (be smart and only do it if it hasn't been done already)

    static deliteralizeInContext(hash: Hash, context: Context, validate=false) : void {

        let hashedObject = context.objects.get(hash);

        if (hashedObject !== undefined) {
            return;
        }

        // check if we can extract the object from the shared context
        let sharedObject = context?.resources?.aliasing?.get(hash);

        if (sharedObject !== undefined) {
            context.objects.set(hash, sharedObject);
            return;
        }

        let literal = context.literals.get(hash);

        if (literal === undefined) {
            throw new Error("Can't deliteralize object with hash " + hash + " because its literal is missing from the received context");
        }

        const value = literal.value;

        // all the dependencies have been delieralized in the context

        if (value['_type'] !== 'hashed_object') {
            throw new Error("Missing 'hashed_object' type signature while attempting to deliteralize " + literal.hash);
        }
        
        let constr = ClassRegistry.lookup(value['_class']);

        if (constr === undefined) {
            throw new Error("A local implementation of class '" + value['_class'] + "' is necessary to deliteralize " + literal.hash);
        } else {
            hashedObject = new constr() as HashedObject;
        }

        for (const [fieldName, fieldValue] of Object.entries(value['_fields'])) {
            if (fieldName.length>0 && fieldName[0] !== '_') {
                (hashedObject as any)[fieldName] = HashedObject.deliteralizeField(fieldValue, context, validate);
            }
        }

        if (context.resources !== undefined) {
            hashedObject.setResources(context.resources);
        }
        
        hashedObject.setLastHash(hash);

        hashedObject.init();


        // check object signature if author is present
        if (hashedObject.author !== undefined) {

            // validation is asked for explicitly now, so the following does not 
            // belong here:

            /*
            if (literal.signature === undefined) {
                throw new Error('Singature is missing for object ' + hash);
            }

            if (!hashedObject.author.verifySignature(hash, literal.signature)) {
                throw new Error('Invalid signature for obejct ' + hash);
            }
            */

            hashedObject.setLastSignature(literal.signature as string);
        }

        context.objects.set(hash, hashedObject);
    }

    static deliteralizeField(value: any, context: Context, validate=false) : any  {

        let something: any;

        let typ = typeof(value);

        if (typ === 'boolean' || typ === 'number' || typ === 'string') {
            something = value;
        } else if (typ === 'object') {
            if (Array.isArray(value)) {
                something = [];
               for (const elmt of value) {
                   something.push(HashedObject.deliteralizeField(elmt, context, validate));
               }
            } else if (value['_type'] === undefined) {
                something = {} as any;

                for (const [fieldName, fieldValue] of Object.entries(value)) {
                    something[fieldName] = HashedObject.deliteralizeField(fieldValue, context, validate);
                }
            } else {
                if (value['_type'] === 'hashed_set') {
                    something = HashedSet.deliteralize(value, context, validate);
                } else if (value['_type'] === 'hashed_map') { 
                    something = HashedMap.deliteralize(value, context, validate);
                } else if (value['_type'] === 'hashed_object_reference') {
                    something = HashReference.deliteralize(value);
                } else if (value['_type'] === 'hashed_object_dependency') {
                    let hash = value['_hash'];

                    HashedObject.deliteralizeInContext(hash, context, validate);
                    something = context.objects.get(hash) as HashedObject;

                } else if (value['_type'] === 'hashed_object') {
                    throw new Error("Attempted to deliteralize embedded hashed object in literal (a hash reference should be used instead)");
                } else {
                    throw new Error("Unknown _type value found while attempting to deliteralize: " + value['_type']);
                }
            }
        } else {
            throw Error("Unexpected type encountered while attempting to deliteralize: " + typ);
        }

        return something;
    }

    static hashElement(element: any) : Hash {

        let hash: Hash;

        if (element instanceof HashedObject) {
            hash = (element as HashedObject).hash();
        } else {
            hash = Hashing.forValue(HashedObject.literalizeField('', element).value);
        }

        return hash;
    }

    static collectChildDeps(parentDeps : Map<Hash, Dependency>, path: string, childDeps : Map<Hash, Dependency>, direct: boolean) {
        for (const [_hash, childDep] of childDeps.entries()) {

            const sep = childDep.path.length > 0 && path.length > 0? '.' : '';

            const newDep = {
                path: path + sep + childDep.path,
                hash: childDep.hash, 
                className: childDep.className, 
                type: childDep.type, 
                direct: childDep.direct && direct
            };
            parentDeps.set(Hashing.forValue(newDep), newDep);
        }
    }

    static generateIdForPath(parentId: string, path: string) {
        return Hashing.forValue('#' + parentId + '.' + path);
    }

    static isLiteral(value: any, seen=new Set()): boolean {

        let typ = typeof(value);

        if (typ === 'boolean' || typ === 'number' || typ === 'string') {
            return true;
        } else if (typ === 'object') {

            if (seen.has(value)) {
                return false;
            }

            seen.add(value);

            if (Array.isArray(value)) {

                for (const member of value) {
                    if (!HashedObject.isLiteral(member, seen)) {
                        return false;
                    }
                }

                return true;

            } else  {
                if (value instanceof HashedObject) {
                    return false;
                }

                let s = Object.prototype.toString.call(value);
                
                if (s !== '[object Object]') {
                    return false;
                }

                for (const fieldName of Object.keys(value)) {

                    if (!(typeof(fieldName) === 'string')) {
                        return false;
                    }

                    if (!HashedObject.isLiteral(value[fieldName], seen)) {
                        return false;
                    }
                }

                return true;
            }
        } else {
            return false;
        }

    }

    // load / store

    async save(store?: Store) : Promise<void> {
        if (store === undefined) {
            store = this.getStore();
        } else {
            if (this.getResources() === undefined) {
                this.setStore(store);
            }
        }

        return store.save(this);
    }

    async loadAndWatchForChanges(loadBatchSize=128): Promise<void> {

        this.watchForChanges();

        for (const obj of this.getDirectSubObjects().values()) {
            await obj.loadAndWatchForChanges(loadBatchSize);
        }
    }

    watchForChanges() {
        return this.toggleWatchForChanges(true);
    }

    dontWatchForChanges() {
        return this.toggleWatchForChanges(false);
    }

    toggleWatchForChanges(enabled: boolean): boolean {

        const before = this._boundToStore;

        this._boundToStore = enabled;

        for (const obj of this.getDirectSubObjects().values()) {
            obj.toggleWatchForChanges(enabled);
        }

        return before;
    }

    isWatchingForChanges(): boolean {
        return this._boundToStore;
    }

    async loadAllChanges(loadBatchSize=128, context = new Context()) {

        const subobjs = new Set(this.getDirectSubObjects().values());

        for (const subobj of subobjs.values()) {
            await subobj.loadAllChanges(loadBatchSize, context);
        }
    }
}

export { HashedObject };<|MERGE_RESOLUTION|>--- conflicted
+++ resolved
@@ -440,15 +440,8 @@
 
     static collectDirectSubobjects(path: string, value: any, subobjects: Map<string, HashedObject>) {
 
-<<<<<<< HEAD
         //console.log('called collectDirectSubobjects() w/path', path, 'subobjects: ', subobjects.size);
         //console.log(new Error().stack);
-
-        let typ = typeof(value);
-=======
-        // console.log('called collectDirectSubobjects() w/path', path, 'subobjects: ', subobjects.size);
-        // console.log(new Error().stack?.length)
->>>>>>> dcb0a8a3
 
         let typ = typeof(value);
         
